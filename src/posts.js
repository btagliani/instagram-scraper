const Apify = require('apify');
<<<<<<< HEAD
const { getCheckedVariable, log } = require('./helpers');
const { PAGE_TYPES, GRAPHQL_ENDPOINT } = require('./consts');

const initData = {};
const posts = {};

/**
 * Takes type of page and data loaded through GraphQL and outputs
 * correct list of posts based on the page type.
 * @param {String} pageType Type of page we are scraping posts from
 * @param {Object} data GraphQL data
 */
const getPostsFromGraphQL = (pageType, data) => {
    let timeline;
    switch (pageType) {
        case PAGE_TYPES.PLACE:
            timeline = data.location.edge_location_to_media;
            break;
        case PAGE_TYPES.PROFILE:
            timeline = data && data.user && data.user.edge_owner_to_timeline_media;
            break;
        case PAGE_TYPES.HASHTAG:
            timeline = data.hashtag.edge_hashtag_to_media;
            break;
        default: throw new Error('Not supported');
    }
    const postItems = timeline ? timeline.edges : [];
    const hasNextPage = timeline ? timeline.page_info.has_next_page : false;
    return { posts: postItems, hasNextPage };
};

/**
 * Takes type of page and it's initial loaded data and outputs
 * correct list of posts based on the page type.
 * @param {String} pageType Type of page we are scraping posts from
 * @param {Object} data GraphQL data
 */
const getPostsFromEntryData = (pageType, data) => {
    let pageData;
    switch (pageType) {
        case PAGE_TYPES.PLACE:
            pageData = data.LocationsPage;
            break;
        case PAGE_TYPES.PROFILE:
            pageData = data.ProfilePage;
            break;
        case PAGE_TYPES.HASHTAG:
            pageData = data.TagPage;
            break;
        default: throw new Error('Not supported');
    }
    if (!pageData || !pageData.length) return null;

    return getPostsFromGraphQL(pageType, pageData[0].graphql);
};

/**
 * Attempts to scroll window and waits for XHR response, when response is fired
 * it returns back to caller, else it retries the attempt again.
 * @param {Object} pageData Object containing parsed page data
 * @param {Object} page Puppeteer Page object
 * @param {Integer} retry Retry attempts counter
 */
const loadMore = async (pageData, page, retry = 0) => {
    await page.keyboard.press('PageUp');
    const checkedVariable = getCheckedVariable(pageData.pageType);
    const responsePromise = page.waitForResponse(
        (response) => {
            const responseUrl = response.url();
            return responseUrl.startsWith(GRAPHQL_ENDPOINT)
                && responseUrl.includes(checkedVariable)
                && responseUrl.includes('%22first%22');
        },
        { timeout: 20000 },
    ).catch(() => null);

    let clicked;
    for (let i = 0; i < 10; i++) {
        const elements = await page.$x("//div[contains(text(), 'Show More Posts')]");
        if (elements.length === 0) {
            break;
        }
        const [button] = elements;

        clicked = await Promise.all([
            button.click(),
            page.waitForRequest(
                (request) => {
                    const requestUrl = request.url();
                    return requestUrl.startsWith(GRAPHQL_ENDPOINT)
                        && requestUrl.includes(checkedVariable)
                        && requestUrl.includes('%22first%22');
                },
                {
                    timeout: 1000,
                },
            ).catch(() => null),
        ]);
        if (clicked[1]) break;
    }

    let scrolled;
    for (let i = 0; i < 10; i++) {
        scrolled = await Promise.all([
            // eslint-disable-next-line no-restricted-globals
            page.evaluate(() => scrollBy(0, 9999999)),
            page.waitForRequest(
                (request) => {
                    const requestUrl = request.url();
                    return requestUrl.startsWith(GRAPHQL_ENDPOINT)
                        && requestUrl.includes(checkedVariable)
                        && requestUrl.includes('%22first%22');
                },
                {
                    timeout: 1000,
                },
            ).catch(() => null),
        ]);
        if (scrolled[1]) break;
    }

    let data = null;
    if (scrolled[1]) {
        try {
            const response = await responsePromise;
            const json = await response.json();
            // eslint-disable-next-line prefer-destructuring
            if (json) data = json.data;
        } catch (error) {
            Apify.utils.log.error(error);
        }
    }

    if (!data && retry < 10 && (scrolled[1] || retry < 5)) {
        const retryDelay = retry ? ++retry * retry * 1000 : ++retry * 1000;
        log(pageData, `Retry scroll after ${retryDelay / 1000} seconds`);
        await page.waitFor(retryDelay);
        const returnData = await loadMore(pageData, page, retry);
        return returnData;
    }

    await page.waitFor(500);
    return data;
};

/**
 * Scrolls page and loads data until the limit is reached or the page has no more posts
 * @param {Object} pageData
 * @param {Object} page
 * @param {Object} request
 * @param {Number} length
 */
const finiteScroll = async (pageData, page, request, length = 0) => {
    const data = await loadMore(pageData, page);
    if (data) {
        const timeline = getPostsFromGraphQL(pageData.pageType, data);
        if (!timeline.hasNextPage) return;
    }

    await page.waitFor(1500); // prevent rate limited error

    if (posts[pageData.id].length < request.userData.limit && posts[pageData.id].length !== length) {
        await finiteScroll(pageData, page, request, posts[pageData.id].length);
    }
};
=======
const { expandOwnerDetails } = require('./user_details');
const { log } = require('./helpers');
const { PAGE_TYPES } = require('./consts');
const { getPosts } = require('./posts_graphql');
>>>>>>> f6c845fe

const scrapePost = (request, itemSpec, entryData) => {
    const item = entryData.PostPage[0].graphql.shortcode_media;

    return {
        '#debug': {
            ...Apify.utils.createRequestDebugInfo(request),
            ...itemSpec,
            shortcode: item.shortcode,
            postLocationId: (item.location && item.location.id) || null,
            postOwnerId: (item.owner && item.owner.id) || null,
        },
        alt: item.accessibility_caption,
        url: `https://www.instagram.com/p/${item.shortcode}`,
        likesCount: item.edge_media_preview_like.count,
        imageUrl: item.display_url,
        firstComment: item.edge_media_to_caption.edges[0] && item.edge_media_to_caption.edges[0].node.text,
        timestamp: new Date(parseInt(item.taken_at_timestamp, 10) * 1000),
        locationName: (item.location && item.location.name) || null,
        ownerUsername: (item.owner && item.owner.username) || null,
    };
};

/**
 * Takes data from entry data and from loaded xhr requests and parses them into final output.
 * @param {Object} page Puppeteer Page object
 * @param {Object} request Apify Request object
 * @param {Object} itemSpec Parsed page data
 * @param {Object} entryData data from window._shared_data.entry_data
 * @param {Object} input Input provided by user
 */
<<<<<<< HEAD
const scrapePosts = async (page, request, itemSpec, entryData, requestQueue) => {
    const timeline = getPostsFromEntryData(itemSpec.pageType, entryData);
    initData[itemSpec.id] = timeline;

    if (initData[itemSpec.id]) {
        posts[itemSpec.id] = timeline.posts;
        log(page.itemSpec, `${timeline.posts.length} items added, ${posts[page.itemSpec.id].length} items total`);
    } else {
        log(itemSpec, 'Waiting for initial data to load');
        while (!initData[itemSpec.id]) await page.waitFor(100);
    }

    await page.waitFor(500);

    const hasMostRecentPostsOnHashtagPage = itemSpec.pageType === PAGE_TYPES.HASHTAG
        ? await page.evaluate(() => document.querySelector('article > h2') !== null
        && document.querySelector('article > h2').textContent === 'Most recent')
        : true;

    if (initData[itemSpec.id].hasNextPage && posts[itemSpec.id].length < request.userData.limit && hasMostRecentPostsOnHashtagPage) {
        await page.waitFor(1000);
        await finiteScroll(itemSpec, page, request, posts.length);
    }

    const output = posts[itemSpec.id].map(item => ({
=======
const scrapePosts = async (page, request, itemSpec, entryData, input) => {
    const posts = await getPosts(page, itemSpec, input);

    const filteredItemSpec = {};
    if (itemSpec.tagName) filteredItemSpec.queryTag = itemSpec.tagName;
    if (itemSpec.userUsername) filteredItemSpec.queryUsername = itemSpec.userUsername;
    if (itemSpec.locationName) filteredItemSpec.queryLocation = itemSpec.locationName;

    let output = posts.map((item, index) => ({
>>>>>>> f6c845fe
        '#debug': {
            ...Apify.utils.createRequestDebugInfo(request),
            ...itemSpec,
<<<<<<< HEAD
            shortcode: item.node.shortcode,
            postLocationId: (item.node.location && item.node.location.id) || null,
            postOwnerId: (item.node.owner && item.node.owner.id) || null,
        },
        alt: item.node.accessibility_caption,
        url: `https://www.instagram.com/p/${item.node.shortcode}`,
        likesCount: item.node.edge_media_preview_like.count,
        imageUrl: item.node.display_url,
        firstComment: item.node.edge_media_to_caption.edges[0] && item.node.edge_media_to_caption.edges[0].node.text,
        timestamp: new Date(parseInt(item.node.taken_at_timestamp, 10) * 1000),
        locationName: (item.node.location && item.node.location.name) || null,
        // usable by appending https://www.instagram.com/explore/locations/ to see the location
        locationId: (item.node.location && item.node.location.id) || null,
        ownerUsername: (item.node.owner && item.node.owner.username) || null,
    })).slice(0, request.userData.limit);

    for (const post of output) {
        if (itemSpec.pageType !== PAGE_TYPES.PROFILE && (post.locationName === null || post.ownerUsername === null)) {
            // Try to scrape at post detail
            await requestQueue.addRequest({ url: post.url, userData: { label: 'postDetail' } });
        } else {
            await Apify.pushData(post);
        }
    }

    log(itemSpec, `${output.length} items saved, task finished`);
};

/**
 * Catches GraphQL responses and if they contain post data, it stores the data
 * to the global variable.
 * @param {Object} page Puppeteer Page object
 * @param {Object} response Puppeteer Response object
 */
async function handlePostsGraphQLResponse(page, response) {
    const responseUrl = response.url();

    // Get variable we look for in the query string of request
    const checkedVariable = getCheckedVariable(page.itemSpec.pageType);

    // Skip queries for other stuff then posts
    if (!responseUrl.includes(checkedVariable) || !responseUrl.includes('%22first%22')) return;

    const data = await response.json();

    const timeline = getPostsFromGraphQL(page.itemSpec.pageType, data.data);

    posts[page.itemSpec.id] = posts[page.itemSpec.id].concat(timeline.posts);

    if (!initData[page.itemSpec.id]) initData[page.itemSpec.id] = timeline;
    else if (initData[page.itemSpec.id].hasNextPage && !timeline.hasNextPage) {
        initData[page.itemSpec.id].hasNextPage = false;
=======
            shortcode: item.shortcode,
            postLocationId: item.location && item.location.id || null,
            postOwnerId: item.owner && item.owner.id || null,
        },
        ...filteredItemSpec,
        alt: item.accessibility_caption,
        url: 'https://www.instagram.com/p/' + item.shortcode,
        likesCount: item.edge_media_preview_like.count,
        imageUrl: item.display_url,
        firstComment: item.edge_media_to_caption.edges[0] && item.edge_media_to_caption.edges[0].node.text,
        timestamp: new Date(parseInt(item.taken_at_timestamp) * 1000),
        locationName: item.location && item.location.name || null,
        ownerId: item.owner && item.owner.id || null,
        ownerUsername: item.owner && item.owner.username || null,
    })).slice(0, request.userData.limit);

    if (input.expandOwners && itemSpec.pageType !== PAGE_TYPES.PROFILE) {
        output = await expandOwnerDetails(output, page, input, itemSpec);
>>>>>>> f6c845fe
    }

    await Apify.pushData(output);
    log(itemSpec, `${output.length} items saved, task finished`);
}

module.exports = {
    scrapePost,
    scrapePosts,
};<|MERGE_RESOLUTION|>--- conflicted
+++ resolved
@@ -1,7 +1,8 @@
 const Apify = require('apify');
-<<<<<<< HEAD
 const { getCheckedVariable, log } = require('./helpers');
 const { PAGE_TYPES, GRAPHQL_ENDPOINT } = require('./consts');
+const { expandOwnerDetails } = require('./user_details');
+const { getPosts } = require('./posts_graphql');
 
 const initData = {};
 const posts = {};
@@ -165,12 +166,6 @@
         await finiteScroll(pageData, page, request, posts[pageData.id].length);
     }
 };
-=======
-const { expandOwnerDetails } = require('./user_details');
-const { log } = require('./helpers');
-const { PAGE_TYPES } = require('./consts');
-const { getPosts } = require('./posts_graphql');
->>>>>>> f6c845fe
 
 const scrapePost = (request, itemSpec, entryData) => {
     const item = entryData.PostPage[0].graphql.shortcode_media;
@@ -202,7 +197,6 @@
  * @param {Object} entryData data from window._shared_data.entry_data
  * @param {Object} input Input provided by user
  */
-<<<<<<< HEAD
 const scrapePosts = async (page, request, itemSpec, entryData, requestQueue) => {
     const timeline = getPostsFromEntryData(itemSpec.pageType, entryData);
     initData[itemSpec.id] = timeline;
@@ -227,26 +221,20 @@
         await finiteScroll(itemSpec, page, request, posts.length);
     }
 
-    const output = posts[itemSpec.id].map(item => ({
-=======
-const scrapePosts = async (page, request, itemSpec, entryData, input) => {
-    const posts = await getPosts(page, itemSpec, input);
-
     const filteredItemSpec = {};
     if (itemSpec.tagName) filteredItemSpec.queryTag = itemSpec.tagName;
     if (itemSpec.userUsername) filteredItemSpec.queryUsername = itemSpec.userUsername;
     if (itemSpec.locationName) filteredItemSpec.queryLocation = itemSpec.locationName;
 
-    let output = posts.map((item, index) => ({
->>>>>>> f6c845fe
+    const output = posts[itemSpec.id].map(item => ({
         '#debug': {
             ...Apify.utils.createRequestDebugInfo(request),
             ...itemSpec,
-<<<<<<< HEAD
             shortcode: item.node.shortcode,
             postLocationId: (item.node.location && item.node.location.id) || null,
             postOwnerId: (item.node.owner && item.node.owner.id) || null,
         },
+        ...filteredItemSpec,
         alt: item.node.accessibility_caption,
         url: `https://www.instagram.com/p/${item.node.shortcode}`,
         likesCount: item.node.edge_media_preview_like.count,
@@ -256,8 +244,13 @@
         locationName: (item.node.location && item.node.location.name) || null,
         // usable by appending https://www.instagram.com/explore/locations/ to see the location
         locationId: (item.node.location && item.node.location.id) || null,
+        ownerId: item.owner && item.owner.id || null,
         ownerUsername: (item.node.owner && item.node.owner.username) || null,
     })).slice(0, request.userData.limit);
+
+    if (input.expandOwners && itemSpec.pageType !== PAGE_TYPES.PROFILE) {
+        output = await expandOwnerDetails(output, page, input, itemSpec);
+    }
 
     for (const post of output) {
         if (itemSpec.pageType !== PAGE_TYPES.PROFILE && (post.locationName === null || post.ownerUsername === null)) {
@@ -295,26 +288,6 @@
     if (!initData[page.itemSpec.id]) initData[page.itemSpec.id] = timeline;
     else if (initData[page.itemSpec.id].hasNextPage && !timeline.hasNextPage) {
         initData[page.itemSpec.id].hasNextPage = false;
-=======
-            shortcode: item.shortcode,
-            postLocationId: item.location && item.location.id || null,
-            postOwnerId: item.owner && item.owner.id || null,
-        },
-        ...filteredItemSpec,
-        alt: item.accessibility_caption,
-        url: 'https://www.instagram.com/p/' + item.shortcode,
-        likesCount: item.edge_media_preview_like.count,
-        imageUrl: item.display_url,
-        firstComment: item.edge_media_to_caption.edges[0] && item.edge_media_to_caption.edges[0].node.text,
-        timestamp: new Date(parseInt(item.taken_at_timestamp) * 1000),
-        locationName: item.location && item.location.name || null,
-        ownerId: item.owner && item.owner.id || null,
-        ownerUsername: item.owner && item.owner.username || null,
-    })).slice(0, request.userData.limit);
-
-    if (input.expandOwners && itemSpec.pageType !== PAGE_TYPES.PROFILE) {
-        output = await expandOwnerDetails(output, page, input, itemSpec);
->>>>>>> f6c845fe
     }
 
     await Apify.pushData(output);
@@ -324,4 +297,5 @@
 module.exports = {
     scrapePost,
     scrapePosts,
+    handlePostsGraphQLResponse,
 };